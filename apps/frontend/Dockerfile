--- conflicted
+++ resolved
@@ -34,12 +34,9 @@
 # Production stage
 FROM node:20-alpine AS runtime
 
-<<<<<<< HEAD
 # Install pnpm and TypeScript globally for development commands
 RUN npm install -g pnpm typescript
 
-=======
->>>>>>> d67d5da0
 # Create non-root user
 RUN addgroup -g 1001 -S nodejs && \
     adduser -S nodejs -u 1001
@@ -47,7 +44,6 @@
 # Set working directory
 WORKDIR /app
 
-<<<<<<< HEAD
 # Copy package files first
 COPY --from=builder --chown=nodejs:nodejs /app/package*.json /app/pnpm-*.yaml ./
 COPY --from=builder --chown=nodejs:nodejs /app/apps/frontend/package.json ./apps/frontend/
@@ -67,13 +63,6 @@
 
 # Install all dependencies using pnpm for development commands
 RUN pnpm install --frozen-lockfile
-=======
-# Copy built application  
-COPY --from=builder --chown=nodejs:nodejs /app/apps/frontend/.next/standalone ./
-COPY --from=builder --chown=nodejs:nodejs /app/apps/frontend/.next/static ./.next/static
-# Create public directory
-RUN mkdir -p ./public
->>>>>>> d67d5da0
 
 # Switch to non-root user
 USER nodejs
